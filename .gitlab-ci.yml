---
# Based on https://gitlab.com/hassio-addons/addon-node-red/blob/master/.gitlab-ci.yml
variables:
  DOCKER_DRIVER: overlay2
  DOCKER_HOST: tcp://docker:2375/

stages:
  - lint
  - test
  - deploy

.lint: &lint
  image: esphome/esphome-base-amd64
  stage: lint
  before_script:
    - pip install -e .
<<<<<<< HEAD
=======
    - pip install flake8==3.6.0 pylint==1.9.4 pillow
>>>>>>> fc8f270a
  tags:
    - docker

.test: &test
  image: esphome/esphome-base-amd64
  stage: test
  before_script:
    - pip install -e .
  tags:
    - docker
  variables:
    TZ: UTC

.docker-base: &docker-base
  image: esphome/esphome-base-builder
  before_script:
    - docker info
    - docker login -u "$DOCKER_USER" -p "$DOCKER_PASSWORD"
  script:
    - docker run --rm --privileged hassioaddons/qemu-user-static:latest
    - TAG="${CI_COMMIT_TAG#v}"
    - TAG="${TAG:-${CI_COMMIT_SHA:0:7}}"
    - echo "Tag ${TAG}"

    - |
      if [[ "${IS_HASSIO}" == "YES" ]]; then
        BUILD_FROM=esphome/esphome-hassio-base-${BUILD_ARCH}:1.2.1
        BUILD_TO=esphome/esphome-hassio-${BUILD_ARCH}
        DOCKERFILE=docker/Dockerfile.hassio
      else
        BUILD_FROM=esphome/esphome-base-${BUILD_ARCH}:1.2.1
        if [[ "${BUILD_ARCH}" == "amd64" ]]; then
          BUILD_TO=esphome/esphome
        else
          BUILD_TO=esphome/esphome-${BUILD_ARCH}
        fi
        DOCKERFILE=docker/Dockerfile
      fi

    - |
      docker build \
        --build-arg "BUILD_FROM=${BUILD_FROM}" \
        --build-arg "BUILD_VERSION=${TAG}" \
        --tag "${BUILD_TO}:${TAG}" \
        --file "${DOCKERFILE}" \
        .
    - |
      if [[ "${RELEASE}" = "YES" ]]; then
        echo "Pushing to ${BUILD_TO}:${TAG}"
        docker push "${BUILD_TO}:${TAG}"
      fi
    - |
      if [[ "${LATEST}" = "YES" ]]; then
        echo "Pushing to :latest"
        docker tag ${BUILD_TO}:${TAG} ${BUILD_TO}:latest
        docker push ${BUILD_TO}:latest
      fi
    - |
      if [[ "${BETA}" = "YES" ]]; then
        echo "Pushing to :beta"
        docker tag \
          ${BUILD_TO}:${TAG} \
          ${BUILD_TO}:beta
        docker push ${BUILD_TO}:beta
      fi
    - |
      if [[ "${DEV}" = "YES" ]]; then
        echo "Pushing to :dev"
        docker tag \
          ${BUILD_TO}:${TAG} \
          ${BUILD_TO}:dev
        docker push ${BUILD_TO}:dev
      fi
  services:
    - docker:dind
  tags:
    - docker
  stage: deploy

flake8:
  <<: *lint
  script:
    - flake8 esphome

pylint:
  <<: *lint
  script:
    - pylint esphome

test1:
  <<: *test
  script:
    - esphome tests/test1.yaml compile

test2:
  <<: *test
  script:
    - esphome tests/test2.yaml compile

test3:
  <<: *test
  script:
<<<<<<< HEAD
    - docker run --rm --privileged hassioaddons/qemu-user-static:latest
    - BUILD_FROM=hassioaddons/ubuntu-base-${ADDON_ARCH}:2.2.0
    - ADDON_VERSION="${CI_COMMIT_TAG#v}"
    - ADDON_VERSION="${ADDON_VERSION:-${CI_COMMIT_SHA:0:7}}"
    - echo "Build from ${BUILD_FROM}"
    - echo "Add-on version ${ADDON_VERSION}"
    - echo "Tag ${CI_REGISTRY}/esphomeyaml-hassio-${ADDON_ARCH}:dev"
    - echo "Tag ${CI_REGISTRY}/esphomeyaml-hassio-${ADDON_ARCH}:${CI_COMMIT_SHA}"
    - |
      docker build \
        --build-arg "BUILD_FROM=${BUILD_FROM}" \
        --build-arg "BUILD_DATE=$(date +"%Y-%m-%dT%H:%M:%SZ")" \
        --build-arg "BUILD_ARCH=${ADDON_ARCH}" \
        --build-arg "BUILD_REF=${CI_COMMIT_SHA}" \
        --build-arg "BUILD_VERSION=${ADDON_VERSION}" \
        --tag "${CI_REGISTRY}/ottowinter/esphomeyaml-hassio-${ADDON_ARCH}:dev" \
        --tag "${CI_REGISTRY}/ottowinter/esphomeyaml-hassio-${ADDON_ARCH}:${CI_COMMIT_SHA}" \
        --file "docker/Dockerfile.hassio" \
        .
    - |
      if [ "${DO_PUSH:-true}" = true ]; then
        echo "Pushing to CI registry"
        docker push ${CI_REGISTRY}/ottowinter/esphomeyaml-hassio-${ADDON_ARCH}:${CI_COMMIT_SHA}
        docker push ${CI_REGISTRY}/ottowinter/esphomeyaml-hassio-${ADDON_ARCH}:dev
      fi
=======
    - esphome tests/test3.yaml compile
>>>>>>> fc8f270a

.deploy-pypi: &deploy-pypi
  stage: deploy
  image: python:2.7
  before_script:
  - pip install -e .
  - pip install twine
  script:
  - python setup.py sdist
  - twine upload dist/*
  tags:
  - docker

deploy-release:pypi:
  <<: *deploy-pypi
  only:
    - /^v\d+\.\d+\.\d+$/
  except:
    - /^(?!master).+@/

deploy-beta:pypi:
  <<: *deploy-pypi
  only:
    - /^v\d+\.\d+\.\d+b\d+$/
  except:
    - /^(?!rc).+@/

.latest: &latest
  <<: *docker-base
  only:
  - /^v([0-9\.]+)$/
  except:
  - branches

.latest-vars: &latest-vars
  RELEASE: YES
  LATEST: YES
  # Also push to beta tag
  BETA: YES

.beta: &beta
  <<: *docker-base
  only:
  - /^v([0-9\.]+b\d+)$/
  except:
  - branches

.beta-vars: &beta-vars
  RELEASE: YES
  BETA: YES

.dev: &dev
  <<: *docker-base
  only:
  - dev

<<<<<<< HEAD
build:hassio-armhf-edge:
  <<: *build-hassio-edge
  variables:
    ADDON_ARCH: armhf
    DO_PUSH: "false"
=======
.dev-vars: &dev-vars
  DEV: YES
>>>>>>> fc8f270a

aarch64-beta-docker:
  <<: *beta
  variables:
<<<<<<< HEAD
    ADDON_ARCH: armhf

#build:hassio-aarch64-edge:
#  <<: *build-hassio-edge
#  variables:
#    ADDON_ARCH: aarch64
#    DO_PUSH: "false"

#build:hassio-aarch64:
#  <<: *build-hassio-release
#  variables:
#    ADDON_ARCH: aarch64

build:hassio-i386-edge:
  <<: *build-hassio-edge
  variables:
    ADDON_ARCH: i386
    DO_PUSH: "false"

build:hassio-i386:
  <<: *build-hassio-release
=======
    BETA: "YES"
    BUILD_ARCH: aarch64
    IS_HASSIO: "NO"
    RELEASE: "YES"
aarch64-beta-hassio:
  <<: *beta
  variables:
    BETA: "YES"
    BUILD_ARCH: aarch64
    IS_HASSIO: "YES"
    RELEASE: "YES"
aarch64-dev-docker:
  <<: *dev
  variables:
    BUILD_ARCH: aarch64
    DEV: "YES"
    IS_HASSIO: "NO"
aarch64-dev-hassio:
  <<: *dev
  variables:
    BUILD_ARCH: aarch64
    DEV: "YES"
    IS_HASSIO: "YES"
aarch64-latest-docker:
  <<: *latest
>>>>>>> fc8f270a
  variables:
    BETA: "YES"
    BUILD_ARCH: aarch64
    IS_HASSIO: "NO"
    LATEST: "YES"
    RELEASE: "YES"
aarch64-latest-hassio:
  <<: *latest
  variables:
<<<<<<< HEAD
    ADDON_ARCH: amd64
    DO_PUSH: "false"

build:hassio-amd64:
  <<: *build-hassio-release
=======
    BETA: "YES"
    BUILD_ARCH: aarch64
    IS_HASSIO: "YES"
    LATEST: "YES"
    RELEASE: "YES"
amd64-beta-docker:
  <<: *beta
>>>>>>> fc8f270a
  variables:
    BETA: "YES"
    BUILD_ARCH: amd64
    IS_HASSIO: "NO"
    RELEASE: "YES"
amd64-beta-hassio:
  <<: *beta
  variables:
    BETA: "YES"
    BUILD_ARCH: amd64
    IS_HASSIO: "YES"
    RELEASE: "YES"
amd64-dev-docker:
  <<: *dev
  variables:
<<<<<<< HEAD
    ADDON_ARCH: armhf

#deploy-release:aarch64:
#  <<: *deploy-release
#  variables:
#    ADDON_ARCH: aarch64

#deploy-beta:aarch64:
#  <<: *deploy-beta
#  variables:
#    ADDON_ARCH: aarch64

deploy-release:i386:
  <<: *deploy-release
=======
    BUILD_ARCH: amd64
    DEV: "YES"
    IS_HASSIO: "NO"
amd64-dev-hassio:
  <<: *dev
  variables:
    BUILD_ARCH: amd64
    DEV: "YES"
    IS_HASSIO: "YES"
amd64-latest-docker:
  <<: *latest
  variables:
    BETA: "YES"
    BUILD_ARCH: amd64
    IS_HASSIO: "NO"
    LATEST: "YES"
    RELEASE: "YES"
amd64-latest-hassio:
  <<: *latest
>>>>>>> fc8f270a
  variables:
    BETA: "YES"
    BUILD_ARCH: amd64
    IS_HASSIO: "YES"
    LATEST: "YES"
    RELEASE: "YES"
armhf-beta-docker:
  <<: *beta
  variables:
    BETA: "YES"
    BUILD_ARCH: armhf
    IS_HASSIO: "NO"
    RELEASE: "YES"
armhf-beta-hassio:
  <<: *beta
  variables:
    BETA: "YES"
    BUILD_ARCH: armhf
    IS_HASSIO: "YES"
    RELEASE: "YES"
armhf-dev-docker:
  <<: *dev
  variables:
    BUILD_ARCH: armhf
    DEV: "YES"
    IS_HASSIO: "NO"
armhf-dev-hassio:
  <<: *dev
  variables:
    BUILD_ARCH: armhf
    DEV: "YES"
    IS_HASSIO: "YES"
armhf-latest-docker:
  <<: *latest
  variables:
    BETA: "YES"
    BUILD_ARCH: armhf
    IS_HASSIO: "NO"
    LATEST: "YES"
    RELEASE: "YES"
armhf-latest-hassio:
  <<: *latest
  variables:
    BETA: "YES"
    BUILD_ARCH: armhf
    IS_HASSIO: "YES"
    LATEST: "YES"
    RELEASE: "YES"
i386-beta-docker:
  <<: *beta
  variables:
    BETA: "YES"
    BUILD_ARCH: i386
    IS_HASSIO: "NO"
    RELEASE: "YES"
i386-beta-hassio:
  <<: *beta
  variables:
    BETA: "YES"
    BUILD_ARCH: i386
    IS_HASSIO: "YES"
    RELEASE: "YES"
i386-dev-docker:
  <<: *dev
  variables:
    BUILD_ARCH: i386
    DEV: "YES"
    IS_HASSIO: "NO"
i386-dev-hassio:
  <<: *dev
  variables:
    BUILD_ARCH: i386
    DEV: "YES"
    IS_HASSIO: "YES"
i386-latest-docker:
  <<: *latest
  variables:
    BETA: "YES"
    BUILD_ARCH: i386
    IS_HASSIO: "NO"
    LATEST: "YES"
    RELEASE: "YES"
i386-latest-hassio:
  <<: *latest
  variables:
    BETA: "YES"
    BUILD_ARCH: i386
    IS_HASSIO: "YES"
    LATEST: "YES"
    RELEASE: "YES"<|MERGE_RESOLUTION|>--- conflicted
+++ resolved
@@ -14,10 +14,7 @@
   stage: lint
   before_script:
     - pip install -e .
-<<<<<<< HEAD
-=======
     - pip install flake8==3.6.0 pylint==1.9.4 pillow
->>>>>>> fc8f270a
   tags:
     - docker
 
@@ -120,35 +117,7 @@
 test3:
   <<: *test
   script:
-<<<<<<< HEAD
-    - docker run --rm --privileged hassioaddons/qemu-user-static:latest
-    - BUILD_FROM=hassioaddons/ubuntu-base-${ADDON_ARCH}:2.2.0
-    - ADDON_VERSION="${CI_COMMIT_TAG#v}"
-    - ADDON_VERSION="${ADDON_VERSION:-${CI_COMMIT_SHA:0:7}}"
-    - echo "Build from ${BUILD_FROM}"
-    - echo "Add-on version ${ADDON_VERSION}"
-    - echo "Tag ${CI_REGISTRY}/esphomeyaml-hassio-${ADDON_ARCH}:dev"
-    - echo "Tag ${CI_REGISTRY}/esphomeyaml-hassio-${ADDON_ARCH}:${CI_COMMIT_SHA}"
-    - |
-      docker build \
-        --build-arg "BUILD_FROM=${BUILD_FROM}" \
-        --build-arg "BUILD_DATE=$(date +"%Y-%m-%dT%H:%M:%SZ")" \
-        --build-arg "BUILD_ARCH=${ADDON_ARCH}" \
-        --build-arg "BUILD_REF=${CI_COMMIT_SHA}" \
-        --build-arg "BUILD_VERSION=${ADDON_VERSION}" \
-        --tag "${CI_REGISTRY}/ottowinter/esphomeyaml-hassio-${ADDON_ARCH}:dev" \
-        --tag "${CI_REGISTRY}/ottowinter/esphomeyaml-hassio-${ADDON_ARCH}:${CI_COMMIT_SHA}" \
-        --file "docker/Dockerfile.hassio" \
-        .
-    - |
-      if [ "${DO_PUSH:-true}" = true ]; then
-        echo "Pushing to CI registry"
-        docker push ${CI_REGISTRY}/ottowinter/esphomeyaml-hassio-${ADDON_ARCH}:${CI_COMMIT_SHA}
-        docker push ${CI_REGISTRY}/ottowinter/esphomeyaml-hassio-${ADDON_ARCH}:dev
-      fi
-=======
     - esphome tests/test3.yaml compile
->>>>>>> fc8f270a
 
 .deploy-pypi: &deploy-pypi
   stage: deploy
@@ -205,43 +174,12 @@
   only:
   - dev
 
-<<<<<<< HEAD
-build:hassio-armhf-edge:
-  <<: *build-hassio-edge
-  variables:
-    ADDON_ARCH: armhf
-    DO_PUSH: "false"
-=======
 .dev-vars: &dev-vars
   DEV: YES
->>>>>>> fc8f270a
 
 aarch64-beta-docker:
   <<: *beta
   variables:
-<<<<<<< HEAD
-    ADDON_ARCH: armhf
-
-#build:hassio-aarch64-edge:
-#  <<: *build-hassio-edge
-#  variables:
-#    ADDON_ARCH: aarch64
-#    DO_PUSH: "false"
-
-#build:hassio-aarch64:
-#  <<: *build-hassio-release
-#  variables:
-#    ADDON_ARCH: aarch64
-
-build:hassio-i386-edge:
-  <<: *build-hassio-edge
-  variables:
-    ADDON_ARCH: i386
-    DO_PUSH: "false"
-
-build:hassio-i386:
-  <<: *build-hassio-release
-=======
     BETA: "YES"
     BUILD_ARCH: aarch64
     IS_HASSIO: "NO"
@@ -267,7 +205,6 @@
     IS_HASSIO: "YES"
 aarch64-latest-docker:
   <<: *latest
->>>>>>> fc8f270a
   variables:
     BETA: "YES"
     BUILD_ARCH: aarch64
@@ -277,13 +214,6 @@
 aarch64-latest-hassio:
   <<: *latest
   variables:
-<<<<<<< HEAD
-    ADDON_ARCH: amd64
-    DO_PUSH: "false"
-
-build:hassio-amd64:
-  <<: *build-hassio-release
-=======
     BETA: "YES"
     BUILD_ARCH: aarch64
     IS_HASSIO: "YES"
@@ -291,7 +221,6 @@
     RELEASE: "YES"
 amd64-beta-docker:
   <<: *beta
->>>>>>> fc8f270a
   variables:
     BETA: "YES"
     BUILD_ARCH: amd64
@@ -307,22 +236,6 @@
 amd64-dev-docker:
   <<: *dev
   variables:
-<<<<<<< HEAD
-    ADDON_ARCH: armhf
-
-#deploy-release:aarch64:
-#  <<: *deploy-release
-#  variables:
-#    ADDON_ARCH: aarch64
-
-#deploy-beta:aarch64:
-#  <<: *deploy-beta
-#  variables:
-#    ADDON_ARCH: aarch64
-
-deploy-release:i386:
-  <<: *deploy-release
-=======
     BUILD_ARCH: amd64
     DEV: "YES"
     IS_HASSIO: "NO"
@@ -342,7 +255,6 @@
     RELEASE: "YES"
 amd64-latest-hassio:
   <<: *latest
->>>>>>> fc8f270a
   variables:
     BETA: "YES"
     BUILD_ARCH: amd64
